"""
Main entry point for the application

Usage
-----
<<<<<<< HEAD
python -m app.<app_name> <app_args>

Examples
--------
python -m app.webapp # runs the HTTP webapp
python -m app.whatsapp # runs the whatsapp app
=======
python -m app <app_name> <app_args>

Examples
--------
python -m app webapp # runs the HTTP webapp
python -m app whatsapp-app # runs the Twilio whatsapp app
>>>>>>> 4c49a53e
"""
import importlib
import logging
import sys

logger = logging.getLogger(__name__)

<<<<<<< HEAD

=======
>>>>>>> 4c49a53e
def main(app_name):
    module_name = get_module_name(app_name)
    if module_name is None:
        logger.error("Unknown job app_name: %s", app_name)
        return

    module = get_module(module_name)
    if module is None:
        logger.error(
            "Unknown module app_name: %s (job app_name: %s)", module_name, app_name
        )
        return

    if not hasattr(module, "main"):
        logger.error(
            "No main function in module %s (job app_name: %s)", module_name, app_name
        )
        return

    module.main()


def get_module_name(app_name):
    if app_name in ["webapp", "api", "webchat", "apichat", "web-app", "web_app"]:
        return "app.webapp"

<<<<<<< HEAD
    if app_name in [
        "whatsapp-app",
        "whatsappapp",
        "whatsapp",
        "twillioapp",
        "twillio",
        "whatsappchat",
        "whatsapp-app",
        "whatsapp_app",
    ]:
=======
    if app_name in ['whatsapp-app','whatsappapp','whatsapp','twillioapp','twillio','whatsappchat','whatsapp-app','whatsapp_app']:
>>>>>>> 4c49a53e
        return "app.whatsapp"

    return None


def get_module(module_name):
    module_spec = importlib.util.find_spec(module_name)
    if module_spec is None:
        return None

    module = importlib.import_module(module_name)

    return module


if __name__ == "__main__":
    import typer, dotenv

    args = sys.argv
<<<<<<< HEAD
    logging.basicConfig()
    dotenv.load_dotenv()
    if len(args) == 1:
        # Defaults to webapp
        logging.info("Starting server for web app")
        from app.webapp.__main__ import main

        typer.run(main)
    else:
        app_name = args[1]
        module_name = get_module_name(app_name)
        if module_name is None:
            logger.error("Unknown job app_name: %s", app_name)
            sys.exit(1)
        logging.info("Starting server for app: %s", app_name)
        module = importlib.import_module(module_name + ".__main__")
        sys.argv = args[1:]
        typer.run(module.main)
=======
    if len(args)==1:
        # Defaults to webapp
        logging.info("Starting server for web app")
        main('webapp')
    else:
        app_name = args[1]
        logging.info("Starting server for app: %s", app_name)
        main(app_name)
>>>>>>> 4c49a53e
else:
    logging.warn("Not starting. Try: python3 -m app")<|MERGE_RESOLUTION|>--- conflicted
+++ resolved
@@ -3,21 +3,12 @@
 
 Usage
 -----
-<<<<<<< HEAD
 python -m app.<app_name> <app_args>
 
 Examples
 --------
 python -m app.webapp # runs the HTTP webapp
 python -m app.whatsapp # runs the whatsapp app
-=======
-python -m app <app_name> <app_args>
-
-Examples
---------
-python -m app webapp # runs the HTTP webapp
-python -m app whatsapp-app # runs the Twilio whatsapp app
->>>>>>> 4c49a53e
 """
 import importlib
 import logging
@@ -25,10 +16,6 @@
 
 logger = logging.getLogger(__name__)
 
-<<<<<<< HEAD
-
-=======
->>>>>>> 4c49a53e
 def main(app_name):
     module_name = get_module_name(app_name)
     if module_name is None:
@@ -55,7 +42,6 @@
     if app_name in ["webapp", "api", "webchat", "apichat", "web-app", "web_app"]:
         return "app.webapp"
 
-<<<<<<< HEAD
     if app_name in [
         "whatsapp-app",
         "whatsappapp",
@@ -66,9 +52,6 @@
         "whatsapp-app",
         "whatsapp_app",
     ]:
-=======
-    if app_name in ['whatsapp-app','whatsappapp','whatsapp','twillioapp','twillio','whatsappchat','whatsapp-app','whatsapp_app']:
->>>>>>> 4c49a53e
         return "app.whatsapp"
 
     return None
@@ -88,7 +71,6 @@
     import typer, dotenv
 
     args = sys.argv
-<<<<<<< HEAD
     logging.basicConfig()
     dotenv.load_dotenv()
     if len(args) == 1:
@@ -107,15 +89,5 @@
         module = importlib.import_module(module_name + ".__main__")
         sys.argv = args[1:]
         typer.run(module.main)
-=======
-    if len(args)==1:
-        # Defaults to webapp
-        logging.info("Starting server for web app")
-        main('webapp')
-    else:
-        app_name = args[1]
-        logging.info("Starting server for app: %s", app_name)
-        main(app_name)
->>>>>>> 4c49a53e
 else:
     logging.warn("Not starting. Try: python3 -m app")