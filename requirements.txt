cd # external requirements
certifi==2019.9.11
chardet==3.0.4
<<<<<<< HEAD
typer>=0.6.1
Flask>=2.1.0
=======
Click==7.0
Flask==2.1.0
>>>>>>> 4c49a53e
idna==2.8
jinja2>=2.11.3
pyjwt>=2.4.0
pytz==2019.3
six==1.13.0
twilio>=6.33.1
urllib3>=1.26.5
python-dotenv>=0.5.1
openai
chronological
requests
ipython
ipykernel
pandas
apscheduler
<<<<<<< HEAD
-e openai-chatbot/
=======
-e gtp-chatbot/
>>>>>>> 4c49a53e
<|MERGE_RESOLUTION|>--- conflicted
+++ resolved
@@ -1,13 +1,8 @@
 cd # external requirements
 certifi==2019.9.11
 chardet==3.0.4
-<<<<<<< HEAD
 typer>=0.6.1
 Flask>=2.1.0
-=======
-Click==7.0
-Flask==2.1.0
->>>>>>> 4c49a53e
 idna==2.8
 jinja2>=2.11.3
 pyjwt>=2.4.0
@@ -23,8 +18,4 @@
 ipykernel
 pandas
 apscheduler
-<<<<<<< HEAD
--e openai-chatbot/
-=======
--e gtp-chatbot/
->>>>>>> 4c49a53e
+-e openai-chatbot/