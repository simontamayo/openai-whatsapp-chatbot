--- conflicted
+++ resolved
@@ -25,11 +25,7 @@
 *.egg-info/
 .installed.cfg
 *.egg
-<<<<<<< HEAD
 .venv/
-=======
-MANIFEST
->>>>>>> 4c49a53e
 
 # PyInstaller
 #  Usually these files are written by a python script from a template
